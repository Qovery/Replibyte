--- conflicted
+++ resolved
@@ -513,11 +513,11 @@
                     chars.next(); // consume
 
                     if let Some(next_char) = chars.peek() {
-<<<<<<< HEAD
-                        if ch != '`' && *next_char != ')' && *next_char != ',' && *next_char != '\n'
-=======
-                        if ch != '`' && *next_char != ')' && *next_char != ',' && *next_char != ';'
->>>>>>> c32fc3b4
+                        if ch != '`'
+                            && *next_char != ')'
+                            && *next_char != ','
+                            && *next_char != ';'
+                            && *next_char != '\n'
                         {
                             is_escaped = true;
                             s.push(ch);
