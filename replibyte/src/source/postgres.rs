--- conflicted
+++ resolved
@@ -302,15 +302,9 @@
         let p = get_postgres();
         let t1: Box<dyn Transformer> = Box::new(TransientTransformer::default());
         let transformers = vec![t1];
-<<<<<<< HEAD
         let result = p.stream_rows(&transformers, |original_row, row| {
             assert!(original_row.query().len() > 0);
             assert!(row.query().len() > 0);
-=======
-        p.stream_dump_queries(&transformers, |original_query, query| {
-            assert!(original_query.data().len() > 0);
-            assert!(query.data().len() > 0);
->>>>>>> 58cf27ee
         });
 
         assert!(result.is_ok());
@@ -318,59 +312,7 @@
 
     #[test]
     fn test_to_row() {
-<<<<<<< HEAD
         let row = to_row(
-=======
-        let query = to_query(
-            None,
-            InsertIntoQuery {
-                table_name: "test".to_string(),
-                columns: vec![Column::StringValue(
-                    "first_name".to_string(),
-                    "romaric".to_string(),
-                )],
-            },
-        );
-
-        assert_eq!(
-            query.data(),
-            b"INSERT INTO test (first_name) VALUES ('romaric');"
-        );
-
-        let query = to_query(
-            Some("public"),
-            InsertIntoQuery {
-                table_name: "test".to_string(),
-                columns: vec![
-                    Column::StringValue("first_name".to_string(), "romaric".to_string()),
-                    Column::FloatNumberValue("height_in_meters".to_string(), 1.78),
-                ],
-            },
-        );
-
-        assert_eq!(
-            query.data(),
-            b"INSERT INTO public.test (first_name, height_in_meters) VALUES ('romaric', 1.78);"
-        );
-
-        let query = to_query(
-            Some("public"),
-            InsertIntoQuery {
-                table_name: "test".to_string(),
-                columns: vec![
-                    Column::None("first_name".to_string()),
-                    Column::FloatNumberValue("height_in_meters".to_string(), 1.78),
-                ],
-            },
-        );
-
-        assert_eq!(
-            query.data(),
-            b"INSERT INTO public.test (first_name, height_in_meters) VALUES (NULL, 1.78);"
-        );
-
-        let query = to_query(
->>>>>>> 58cf27ee
             Some("public"),
             InsertIntoQuery {
                 table_name: "test".to_string(),
@@ -389,15 +331,9 @@
         );
 
         assert_eq!(
-<<<<<<< HEAD
             row.query(),
             b"INSERT INTO public.test (first_name, height_in_meters, height_in_centimeters, description, checked, nullish) \
             VALUES ('romaric', 1.78, 178, 'I''d like to say... I don''t know.', 'Y', NULL);"
-=======
-            query.data(),
-            b"INSERT INTO public.test (first_name, height_in_meters, description) \
-            VALUES ('romaric', 1.78, 'I''d like to say... I don''t know.');"
->>>>>>> 58cf27ee
         );
     }
 
@@ -418,16 +354,9 @@
 
         let transformers = vec![t1, t2];
 
-<<<<<<< HEAD
         let result = p.stream_rows(&transformers, |original_row, row| {
             assert!(row.query().len() > 0);
             assert!(row.query().len() > 0);
-=======
-        p.stream_dump_queries(&transformers, |original_query, query| {
-            assert!(query.data().len() > 0);
-            assert!(query.data().len() > 0);
->>>>>>> 58cf27ee
-
             let query_str = str::from_utf8(query.data()).unwrap();
 
             if query_str.contains(database_name)
