--- conflicted
+++ resolved
@@ -268,19 +268,12 @@
     use std::vec;
 
     use crate::database::Database;
-<<<<<<< HEAD
-    use crate::source::postgres::to_row;
-    use crate::transformer::{NoTransformer, RandomTransformer, Transformer};
-    use crate::types::{Column, InsertIntoRow};
-    use crate::source::postgres::Postgres;
-=======
     use crate::source::postgres::to_query;
     use crate::transformer::random::RandomTransformer;
     use crate::transformer::transient::TransientTransformer;
     use crate::transformer::Transformer;
     use crate::types::{Column, InsertIntoQuery};
-    use crate::Postgres;
->>>>>>> 58cf27ee
+    use crate::source::postgres::Postgres;
 
     fn get_postgres() -> Postgres<'static> {
         Postgres::new("localhost", 5432, "root", "root", "password")
